--- conflicted
+++ resolved
@@ -13,13 +13,10 @@
 Statistics = "10745b16-79ce-11e8-11f9-7d13ad32a3b2"
 
 [compat]
-<<<<<<< HEAD
 IterativeSolvers = "0.9"
-=======
 KrylovKit = "0.5"
 IncompleteLU = "0.2"
 DifferentialEquations = "7"
->>>>>>> 605e8dc2
 julia = "1.6"
 
 [extras]
