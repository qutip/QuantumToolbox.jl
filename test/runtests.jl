--- conflicted
+++ resolved
@@ -59,15 +59,6 @@
 end
 
 if (GROUP == "CUDA_Ext")# || (GROUP == "All")
-<<<<<<< HEAD
-    Pkg.add("CUDA")
-    include(joinpath(testdir, "ext-test", "cuda_ext.jl"))
-end
-
-if (GROUP == "Metal_Ext")# || (GROUP == "All")
-    Pkg.add("Metal")
-    include(joinpath(testdir, "ext-test", "metal_ext.jl"))
-=======
     Pkg.activate("ext-test/gpu")
     Pkg.develop(PackageSpec(path = dirname(@__DIR__)))
     Pkg.instantiate()
@@ -81,5 +72,9 @@
     CUDA.versioninfo()
 
     include(joinpath(testdir, "ext-test", "gpu", "cuda_ext.jl"))
->>>>>>> 1b484580
+end
+
+if (GROUP == "Metal_Ext")# || (GROUP == "All")
+    Pkg.add("Metal")
+    include(joinpath(testdir, "ext-test", "metal_ext.jl"))
 end