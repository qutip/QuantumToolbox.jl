--- conflicted
+++ resolved
@@ -36,7 +36,6 @@
     end
 
     @testset "thermal state" begin
-<<<<<<< HEAD
         N = 5
 
         # extreme cases
@@ -51,10 +50,6 @@
         # general case (also test BigFloat)
         ρTd = thermal_dm(N, big(0.123))
         ρTs = thermal_dm(N, big(0.123); sparse = Val(true))
-=======
-        ρTd = thermal_dm(5, 0.123)
-        ρTs = thermal_dm(5, 0.123; sparse = Val(true))
->>>>>>> 0af6aa1b
         @test isoper(ρTd)
         @test ρTd.dims == [N]
         @test tr(ρTd) ≈ tr(ρTs) ≈ 1.0
