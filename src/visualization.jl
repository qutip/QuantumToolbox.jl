export plot_wigner
export plot_fock_distribution
export plot_bloch, Bloch, render, add_points!, add_vectors!, add_line!, add_arc!, clear!, add_states!

@doc raw"""
    plot_wigner(
        state::QuantumObject{OpType}; 
        library::Union{Val,Symbol}=Val(:Makie), 
        kwargs...
    ) where {OpType<:Union{Bra,Ket,Operator}

Plot the [Wigner quasipropability distribution](https://en.wikipedia.org/wiki/Wigner_quasiprobability_distribution) of `state` using the [`wigner`](@ref) function. 
    
The `library` keyword argument specifies the plotting library to use, defaulting to [`Makie.jl`](https://github.com/MakieOrg/Makie.jl). 

# Arguments
- `state::QuantumObject`: The quantum state for which to plot the Wigner distribution.
- `library::Union{Val,Symbol}`: The plotting library to use. Default is `Val(:Makie)`.
- `kwargs...`: Additional keyword arguments to pass to the plotting function. See the documentation for the specific plotting library for more information.

!!! note "Import library first"
    The plotting libraries must first be imported before using them with this function.

!!! warning "Beware of type-stability!"
    If you want to keep type stability, it is recommended to use `Val(:Makie)` instead of `:Makie` as the plotting library. See [this link](https://docs.julialang.org/en/v1/manual/performance-tips/#man-performance-value-type) and the [related Section](@ref doc:Type-Stability) about type stability for more details.
"""
plot_wigner(
    state::QuantumObject{OpType};
    library::Union{Val,Symbol} = Val(:Makie),
    kwargs...,
) where {OpType<:Union{Bra,Ket,Operator}} = plot_wigner(makeVal(library), state; kwargs...)

plot_wigner(::Val{T}, state::QuantumObject{OpType}; kwargs...) where {T,OpType<:Union{Bra,Ket,Operator}} =
    throw(ArgumentError("The specified plotting library $T is not available. Try running `using $T` first."))

@doc raw"""
    plot_fock_distribution(
        ρ::QuantumObject{SType};
        library::Union{Val, Symbol} = Val(:Makie),
        kwargs...
    ) where {SType<:Union{Ket,Operator}}

Plot the [Fock state](https://en.wikipedia.org/wiki/Fock_state) distribution of `ρ`. 
    
The `library` keyword argument specifies the plotting library to use, defaulting to [`Makie`](https://github.com/MakieOrg/Makie.jl). 

# Arguments
- `ρ::QuantumObject`: The quantum state for which to plot the Fock state distribution.
- `library::Union{Val,Symbol}`: The plotting library to use. Default is `Val(:Makie)`.
- `kwargs...`: Additional keyword arguments to pass to the plotting function. See the documentation for the specific plotting library for more information.

!!! note "Import library first"
    The plotting libraries must first be imported before using them with this function.

!!! warning "Beware of type-stability!"
    If you want to keep type stability, it is recommended to use `Val(:Makie)` instead of `:Makie` as the plotting library. See [this link](https://docs.julialang.org/en/v1/manual/performance-tips/#man-performance-value-type) and the [related Section](@ref doc:Type-Stability) about type stability for more details.
"""
plot_fock_distribution(
    ρ::QuantumObject{SType};
    library::Union{Val,Symbol} = Val(:Makie),
    kwargs...,
) where {SType<:Union{Bra,Ket,Operator}} = plot_fock_distribution(makeVal(library), ρ; kwargs...)

plot_fock_distribution(::Val{T}, ρ::QuantumObject{SType}; kwargs...) where {T,SType<:Union{Bra,Ket,Operator}} =
    throw(ArgumentError("The specified plotting library $T is not available. Try running `using $T` first."))

@doc raw"""
    Bloch()

A structure representing a Bloch sphere visualization for quantum states.

# Fields

## Data storage
- `points::Vector{Matrix{Float64}}`: Points to plot on the Bloch sphere (3D coordinates)
- `vectors::Vector{Vector{Float64}}}`: Vectors to plot on the Bloch sphere
- `lines::Vector{Tuple{Vector{Vector{Float64}},String,Dict{Any,Any}}}`: Lines to draw on the sphere (points, style, properties)
- `arcs::Vector{Vector{Vector{Float64}}}}`: Arcs to draw on the sphere

## Style properties

- `font_color::String`: Color of axis labels and text
- `font_size::Int`: Font size for labels (default: 15)
- `frame_alpha::Float64`: Transparency of the frame background
- `frame_color::String`: Background color of the frame
- `frame_limit::Float64`: Axis limits for the 3D frame (symmetric around origin)

## Point properties

- `point_default_color::Vector{String}}`: Default color cycle for points
- `point_color::Vector{String}}`: List of colors for Bloch point markers to cycle through
- `point_marker::Vector{Symbol}}`: List of point marker shapes to cycle through (default: [:circle, :rect, :diamond, :utriangle])
- `point_size::Vector{Int}}`: List of point marker sizes (not all markers look the same size when plotted)
- `point_style::Vector{Symbol}}`: List of marker styles
- `point_alpha::Vector{Float64}}`: List of marker transparencies

## Sphere properties

- `sphere_color::String`: Color of Bloch sphere surface
- `sphere_alpha::Float64`: Transparency of sphere surface (default: 0.2)

# Vector properties

- `vector_color`::Vector{String}: Colors for vectors
- `vector_width`::Float64: Width of vectors
- `vector_arrowsize`::NTuple{3, Real}: Arrow size parameters as (head length, head width, stem width)

## Layout properties

- `view::Tuple{Int,Int}}`: Azimuthal and elevation viewing angles in degrees (default: (-60, 30))

## Label properties
- `xlabel::Vector{AbstractString}}`: Labels for x-axis (default: [L"x", ""])
- `xlpos::Vector{Float64}}`: Positions of x-axis labels (default: [1.0, -1.0])
- `ylabel::Vector{AbstractString}}`: Labels for y-axis (default: [L"y", ""])
- `ylpos::Vector{Float64}}`: Positions of y-axis labels (default: [1.0, -1.0])
- `zlabel::Vector{AbstractString}}`: Labels for z-axis (default: [L"|0\rangle", L"|1\rangle"])
- `zlpos::Vector{Float64}}`: Positions of z-axis labels (default: [1.0, -1.0])
"""
@kwdef mutable struct Bloch
    points::Vector{Matrix{Float64}} = Vector{Matrix{Float64}}()
    vectors::Vector{Vector{Float64}} = Vector{Vector{Float64}}()
    lines::Vector{Tuple{Vector{Vector{Float64}},String}} = Vector{Tuple{Vector{Vector{Float64}},String}}()
    arcs::Vector{Vector{Vector{Float64}}} = Vector{Vector{Vector{Float64}}}()
    font_color::String = "black"
    font_size::Int = 15
    frame_alpha::Float64 = 0.1
    frame_color::String = "gray"
    frame_limit::Float64 = 1.14
    point_default_color::Vector{String} = ["blue", "red", "green", "#CC6600"]
    point_color::Vector{Union{Nothing,String}} = Union{Nothing,String}[]
    point_marker::Vector{Symbol} = [:circle, :rect, :diamond, :utriangle]
    point_size::Vector{Float64} = [5.5, 6.2, 6.5, 7.5]
    point_style::Vector{Symbol} = Symbol[]
    point_alpha::Vector{Float64} = Float64[]
    sphere_alpha::Float64 = 0.2
    sphere_color::String = "#FFDDDD"
    vector_color::Vector{String} = ["green", "#CC6600", "blue", "red"]
    vector_width::Float64 = 0.025
    vector_arrowsize::NTuple{3,Real} = (0.07, 0.08, 0.08)
    view::Tuple{Int,Int} = (-60, 30)
    xlabel::Vector{AbstractString} = [L"x", ""]
    xlpos::Vector{Float64} = [1.0, -1.0]
    ylabel::Vector{AbstractString} = [L"y", ""]
    ylpos::Vector{Float64} = [1.0, -1.0]
    zlabel::Vector{AbstractString} = [L"|0\rangle", L"|1\rangle"]
    zlpos::Vector{Float64} = [1.0, -1.0]
end

const BLOCH_DATA_FIELDS = (:points, :vectors, :lines, :arcs)
function Base.show(io::IO, b::Bloch)
    # To align the output and make it easier to read
    # we use rpad `17` and `19` for Bloch sphere data and properties, respectively
    # 17 is the length of string: `Number of vectors`
    # 19 is the length of string: `point_default_color`
    println(io, "Bloch Sphere\n")
    println(io, "data:")
    println(io, "-----")
    map(n -> println(io, rpad("Number of $n", 17, " "), " = ", length(getfield(b, n))), BLOCH_DATA_FIELDS)
    println(io, "")
    println(io, "properties:")
    println(io, "-----------")
    map(n -> (n ∉ BLOCH_DATA_FIELDS) && (println(io, rpad("$n", 19, " "), " = ", getfield(b, n))), fieldnames(Bloch))
    return nothing
end

@doc raw"""
    add_vectors!(b::Bloch, vec::Vector{<:Real})

Add a single normalized vector to the Bloch sphere visualization.

# Arguments
- `b::Bloch`: The Bloch sphere object to modify
- `vec::Vector{<:Real}`: A 3D vector to add (will be normalized)
- `vecs::Vector{<:Vector{<:Real}}}`: List of 3D vectors to add (each will be normalized)

# Example
```jldoctest
julia> b = Bloch();

julia> add_vectors!(b, [1, 0, 0])
1-element Vector{Vector{Float64}}:
 [1.0, 0.0, 0.0]
```

We can also add multiple normalized vectors to the Bloch sphere visualization.

```jldoctest
julia> b = Bloch();

julia> add_vectors!(b, [[1, 0, 0], [0, 1, 0]])
2-element Vector{Vector{Float64}}:
 [1.0, 0.0, 0.0]
 [0.0, 1.0, 0.0]
```
"""
add_vectors!(b::Bloch, vec::Vector{<:Real}) = push!(b.vectors, convert(Vector{Float64}, vec))
add_vectors!(b::Bloch, vecs::Vector{<:Vector{<:Real}}) = append!(b.vectors, [convert(Vector{Float64}, v) for v in vecs])

@doc raw"""
    add_points!(b::Bloch, pnt::Vector{<:Real}; meth::Symbol = :s, color = "blue", alpha = 1.0)

Add a single point to the Bloch sphere visualization.

# Arguments
- `b::Bloch`: The Bloch sphere object to modify
- `pnt::Vector{Float64}`: A 3D point to add
- `meth::Symbol=:s`: Display method (`:s` for single point, `:m` for multiple, `:l` for line)
- `color`: Color of the point (defaults to first default color if nothing)
- `alpha=1.0`: Transparency (`1.0` = opaque, `0.0` = transparent)
"""
function add_points!(b::Bloch, pnt::Vector{Float64}; meth::Symbol = :s, color = nothing, alpha = 1.0)
    return add_points!(b, reshape(pnt, 3, 1); meth, color, alpha)
end
function add_points!(b::Bloch, pnts::Vector{Vector{Float64}}; meth::Symbol = :s, color = nothing, alpha = 1.0)
    return add_points!(b, Matrix(hcat(pnts...)'); meth, color, alpha)
end

@doc raw"""
    add_points!(b::Bloch, pnts::Matrix{Float64}; meth::Symbol = :s, color = nothing, alpha = 1.0)

Add multiple points to the Bloch sphere visualization.

# Arguments

- `b::Bloch`: The Bloch sphere object to modify
- `pnts::Matrix{Float64}`: `3×N` matrix of points (each column is a point)
- `meth::Symbol=:s`: Display method (`:s` for single point, `:m` for multiple, `:l` for line)
- `color`: Color of the points (defaults to first default color if nothing)
- `alpha=1.0`: Transparency (`1.0` = opaque, `0.0` = transparent)
```
"""
function add_points!(
    b::Bloch,
    pnts::Matrix{<:Real};
    meth::Symbol = :s,
    color::Union{Nothing,String} = nothing,
    alpha::Float64 = 1.0,
)
    (size(pnts, 1) == 3) || throw(ArgumentError("Points must be a 3×N matrix where each column is [x; y; z]"))
    (meth in (:s, :m, :l)) || throw(ArgumentError("`meth` must be :s, :m, or :l"))

    push!(b.points, convert(Matrix{Float64}, pnts))
    push!(b.point_style, meth)
    push!(b.point_alpha, alpha)
    push!(b.point_color, color)
    return nothing
end

@doc raw"""
    add_line!(b::Bloch, p1::Vector{<:Real}, p2::Vector{<:Real}; fmt = "k", kwargs...)

Add a line between two points on the Bloch sphere.

# Arguments
- `b::Bloch`: The Bloch sphere object to modify
- `p1::Vector{<:Real}`: First 3D point
- `p2::Vector{<:Real}`: Second 3D point
- `fmt="k"`: Line format string (matplotlib style)
"""
function add_line!(b::Bloch, p1::Vector{<:Real}, p2::Vector{<:Real}; fmt = "k")
    (length(p1) != 3 || length(p2) != 3) && throw(ArgumentError("Points must be 3D vectors"))
    x = [p1[2], p2[2]]
    y = [-p1[1], -p2[1]]
    z = [p1[3], p2[3]]
    push!(b.lines, (([x, y, z]), fmt))
    return b
end

@doc raw"""
    add_line!(
        b::Bloch,
        start_point::QuantumObject,
        end_point::QuantumObject;
        fmt = "k"
    )

Add a line between two quantum states on the Bloch sphere visualization.

# Arguments

- `b::Bloch`: The Bloch sphere object to modify.
- `start_point::QuantumObject`: The starting quantum state. Can be a [`Ket`](@ref), [`Bra`](@ref), or [`Operator`](@ref).
- `end_point::QuantumObject`: The ending quantum state. Can be a [`Ket`](@ref), [`Bra`](@ref), or [`Operator`](@ref).
- `fmt::String="k"`: (optional) A format string specifying the line style and color (default is black `"k"`).

# Description

This function converts the given quantum states into their Bloch vector representations and adds a line between these two points on the Bloch sphere visualization. 

# Example

```julia
b = Bloch()
ψ₁ = normalize(basis(2, 0) + basis(2, 1))
ψ₂ = normalize(basis(2, 0) - im * basis(2, 1))
add_line!(b, ψ₁, ψ₂; fmt = "r--")
```
"""
function add_line!(
    b::Bloch,
    start_point::QuantumObject{OpType1},
    end_point::QuantumObject{OpType2};
    fmt = "k",
) where {OpType1<:Union{Ket,Bra,Operator},OpType2<:Union{Ket,Bra,Operator}}
    coords1 = _state_to_bloch(start_point)
    coords2 = _state_to_bloch(end_point)
    return add_line!(b, coords1, coords2; fmt = fmt)
end

@doc raw"""
    add_arc!(b::Bloch, p1::Vector{<:Real}, p2::Vector{<:Real}, p3::Vector{<:Real})

Add a circular arc through three points on the Bloch sphere.

# Arguments

- `b::Bloch`: The Bloch sphere object to modify
- `p1::Vector{<:Real}`: Starting 3D point
- `p2::Vector{<:Real}`: [Optional] Middle 3D point
- `p3::Vector{<:Real}`: Ending 3D point

# Examples

```jldoctest
julia> b = Bloch();

julia> add_arc!(b, [1, 0, 0], [0, 1, 0], [0, 0, 1])
1-element Vector{Vector{Vector{Float64}}}:
 [[1.0, 0.0, 0.0], [0.0, 1.0, 0.0], [0.0, 0.0, 1.0]]
```
"""
function add_arc!(b::Bloch, p1::Vector{<:Real}, p2::Vector{<:Real})
    (length(p1) != 3 || length(p2) != 3) && throw(ArgumentError("Points must be 3D vectors"))
    return push!(b.arcs, [convert(Vector{Float64}, p1), convert(Vector{Float64}, p2)])
end
function add_arc!(b::Bloch, p1::Vector{<:Real}, p2::Vector{<:Real}, p3::Vector{<:Real})
    (length(p1) != 3 || length(p2) != 3 || length(p3) != 3) && throw(ArgumentError("Points must be 3D vectors"))
    return push!(b.arcs, [convert(Vector{Float64}, p1), convert(Vector{Float64}, p2), convert(Vector{Float64}, p3)])
end

@doc raw"""
    add_arc!(
        b::Bloch,
        start_point::QuantumObject,
        middle_point::QuantumObject,
        end_point::QuantumObject
    )

Add a circular arc through three points on the Bloch sphere.

# Arguments

- `b::Bloch`: The Bloch sphere object to modify.
- `start_point::QuantumObject`: The starting quantum state. Can be a [`Ket`](@ref), [`Bra`](@ref), or [`Operator`](@ref).
- `middle_point::QuantumObject`: [Optional] The middle quantum state. Can be a [`Ket`](@ref), [`Bra`](@ref), or [`Operator`](@ref).
- `end_point::QuantumObject`: The ending quantum state. Can be a [`Ket`](@ref), [`Bra`](@ref), or [`Operator`](@ref).

# Description

This function converts the given quantum states into their Bloch vector representations and adds a arc between these two (or three) points on the Bloch sphere visualization. 
"""
function add_arc!(
    b::Bloch,
    start_point::QuantumObject{OpType1},
    end_point::QuantumObject{OpType2},
) where {OpType1<:Union{Ket,Bra,Operator},OpType2<:Union{Ket,Bra,Operator}}
    coords1 = _state_to_bloch(start_point)
    coords2 = _state_to_bloch(end_point)
    return add_arc!(b, coords1, coords2)
end
function add_arc!(
    b::Bloch,
    start_point::QuantumObject{OpType1},
    middle_point::QuantumObject{OpType2},
    end_point::QuantumObject{OpType3},
) where {OpType1<:Union{Ket,Bra,Operator},OpType2<:Union{Ket,Bra,Operator},OpType3<:Union{Ket,Bra,Operator}}
    coords1 = _state_to_bloch(start_point)
    coords2 = _state_to_bloch(middle_point)
    coords3 = _state_to_bloch(end_point)
    return add_arc!(b, coords1, coords2, coords3)
end

@doc raw"""
    add_states!(b::Bloch, states::Vector{QuantumObject})

Add one or more quantum states to the Bloch sphere visualization by converting them into Bloch vectors.

# Arguments
- `b::Bloch`: The Bloch sphere object to modify
- `states::Vector{QuantumObject}`: One or more quantum states ([`Ket`](@ref), [`Bra`](@ref), or [`Operator`](@ref))

# Example

```julia
x = basis(2, 0) + basis(2, 1);
y = basis(2, 0) - im * basis(2, 1);
z = basis(2, 0);
b = Bloch();
add_states!(b, [x, y, z])
```
"""
function add_states!(b::Bloch, states::Vector{<:QuantumObject})
    vecs = map(state -> _state_to_bloch(state), states)
    append!(b.vectors, vecs)
    return b.vectors
end

function add_states!(b::Bloch, state::QuantumObject)
    push!(b.vectors, _state_to_bloch(state))
    return b.vectors
end

_state_to_bloch(state::QuantumObject{Ket}) = _ket_to_bloch(state)
_state_to_bloch(state::QuantumObject{Bra}) = _ket_to_bloch(state')
_state_to_bloch(state::QuantumObject{Operator}) = _dm_to_bloch(state)

raw"""
    _ket_to_bloch(state::QuantumObject{Ket}) -> Vector{Float64}

Convert a pure qubit state (`Ket`) to its Bloch vector representation.

If the state is not normalized, it is automatically normalized before conversion.

# Arguments
- `state`: A `Ket` representing a pure quantum state.

# Returns
A 3-element `Vector{Float64}` representing the Bloch vector `[x, y, z]`.

# Throws
- `ArgumentError` if the state dimension is not 2.
"""
function _ket_to_bloch(state::QuantumObject{Ket})
    (size(state) == (2,)) ||
        throw(ArgumentError("Bloch sphere visualization is only supported for qubit states (2-level systems)"))

    state_norm = norm(state)
    if !isapprox(state_norm, 1.0, atol = 1e-6)
        @warn "State is not normalized. Normalizing before Bloch vector conversion."
        ψ = state.data / state_norm
    else
        ψ = state.data
    end

    x = 2 * real(ψ[1] * conj(ψ[2]))
    y = 2 * imag(ψ[1] * conj(ψ[2]))
    z = abs2(ψ[1]) - abs2(ψ[2])
    return [x, y, z]
end

raw"""
    _dm_to_bloch(ρ::QuantumObject{Operator}) -> Vector{Float64}

Convert a qubit density matrix (`Operator`) to its Bloch vector representation.

This function assumes the input is Hermitian. If the density matrix is not Hermitian, a warning is issued.

# Arguments
- `ρ`: A density matrix (`Operator`) representing a mixed or pure quantum state.

# Returns
A 3-element `Vector{Float64}` representing the Bloch vector `[x, y, z]`.

# Throws
- `ArgumentError` if the matrix dimension is not 2.
"""
function _dm_to_bloch(ρ::QuantumObject{Operator})
    (size(ρ) == (2, 2)) ||
        throw(ArgumentError("Bloch sphere visualization is only supported for qubit states (2-level systems)"))

    ishermitian(ρ) || (@warn "Density matrix is not Hermitian. Results may not be meaningful.")

    state_norm = norm(ρ)
    if !isapprox(state_norm, 1.0, atol = 1e-6)
        @warn "State is not normalized. Normalizing before Bloch vector conversion."
        ρ2 = ρ / state_norm
    else
        ρ2 = ρ
    end
    x = real(ρ2[1, 2] + ρ2[2, 1])
    y = imag(ρ2[2, 1] - ρ2[1, 2])
    z = real(ρ2[1, 1] - ρ2[2, 2])
    return [x, y, z]
end

@doc raw"""
    clear!(b::Bloch)

Clear all graphical elements (points, vectors, lines, arcs) from the given [`Bloch`](@ref) sphere object `b`.

# Arguments

- `b::Bloch`: The Bloch sphere instance whose contents will be cleared.

# Returns

- The updated `Bloch` object `b` with all points, vectors, lines, and arcs removed.
"""
function clear!(b::Bloch)
    empty!(b.points)
    empty!(b.point_color)
    empty!(b.point_style)
    empty!(b.point_alpha)
    empty!(b.vectors)
    empty!(b.lines)
    empty!(b.arcs)
    return b
end

@doc raw"""
    render(b::Bloch; location=nothing)

Render the Bloch sphere visualization from the given [`Bloch`](@ref) object `b`.

# Arguments

- `b::Bloch`: The Bloch sphere object containing states, vectors, and settings to visualize.
- `location`: Specifies where to display or save the rendered figure.
  - If `nothing` (default), the figure is displayed interactively.
  - If a file path (String), the figure is saved to the specified location.
  - Other values depend on backend support.

# Returns

- A tuple `(fig, axis)` where `fig` is the figure object and `axis` is the axis object used for plotting. These can be further manipulated or saved by the user.
"""
function render end

@doc raw"""
    plot_bloch(
        state::QuantumObject;
        library::Union{Symbol, Val} = :Makie,
        kwargs...
    )

Plot the state of a two-level quantum system on the Bloch sphere.

The `library` keyword argument specifies the plotting backend to use. The default is `:Makie`, which uses the [`Makie.jl`](https://github.com/MakieOrg/Makie.jl) plotting library. This function internally dispatches to a type-stable version based on `Val(:Makie)` or other plotting backends.

# Arguments
- `state::QuantumObject`: The quantum state to be visualized. Can be a [`Ket`](@ref), [`Bra`](@ref), or [`Operator`](@ref).
- `library::Union{Val,Symbol}`: The plotting library to use. Default is `Val(:Makie)`.
- `kwargs...`: Additional keyword arguments passed to the specific plotting implementation.

!!! note "Import library first"
    The plotting backend library must be imported before use.

!!! warning "Beware of type-stability!"
    For improved performance and type-stability, prefer passing `Val(:Makie)` instead of `:Makie`. See [Performance Tips](https://docs.julialang.org/en/v1/manual/performance-tips/#man-performance-value-type) for details.
"""
plot_bloch(
    state::QuantumObject{OpType};
    library::Union{Symbol,Val} = Val(:Makie),
    kwargs...,
<<<<<<< HEAD
) where {OpType<:Union{Ket,Bra,Operator}} = plot_bloch(makeVal(lib_val), state; kwargs...)

@doc raw"""
    plot_bloch(::Val{T}, state::QuantumObject; kwargs...) where {T}

Fallback implementation for unsupported plotting backends.

# Arguments
- `::Val{T}`: The unsupported backend specification.
- `state::QuantumObject`: The quantum state that was attempted to be plotted.
- `kwargs...`: Ignored keyword arguments.

# Throws
- `ErrorException`: Always throws an error indicating the backend `T` is unsupported.

# Note
This function serves as a fallback when an unsupported backend is requested. Currently supported backends include:
- `:Makie` (using `Makie.jl`)

See the main `plot_bloch` documentation for supported backends.
"""
function plot_bloch(::Val{T}, state::QuantumObject{OpType}; kwargs...) where {T,OpType<:Union{Ket,Bra,Operator}}
    return error("Unsupported backend: $T. Try :Makie or another supported library.")
end
=======
) where {OpType<:Union{Ket,Bra,Operator}} = plot_bloch(makeVal(library), state; kwargs...)
plot_bloch(::Val{T}, state::QuantumObject{OpType}; kwargs...) where {T,OpType<:Union{Ket,Bra,Operator}} =
    throw(ArgumentError("The specified plotting library $T is not available. Try running `using $T` first."))
>>>>>>> 9c6f78fa
<|MERGE_RESOLUTION|>--- conflicted
+++ resolved
@@ -553,33 +553,6 @@
     state::QuantumObject{OpType};
     library::Union{Symbol,Val} = Val(:Makie),
     kwargs...,
-<<<<<<< HEAD
-) where {OpType<:Union{Ket,Bra,Operator}} = plot_bloch(makeVal(lib_val), state; kwargs...)
-
-@doc raw"""
-    plot_bloch(::Val{T}, state::QuantumObject; kwargs...) where {T}
-
-Fallback implementation for unsupported plotting backends.
-
-# Arguments
-- `::Val{T}`: The unsupported backend specification.
-- `state::QuantumObject`: The quantum state that was attempted to be plotted.
-- `kwargs...`: Ignored keyword arguments.
-
-# Throws
-- `ErrorException`: Always throws an error indicating the backend `T` is unsupported.
-
-# Note
-This function serves as a fallback when an unsupported backend is requested. Currently supported backends include:
-- `:Makie` (using `Makie.jl`)
-
-See the main `plot_bloch` documentation for supported backends.
-"""
-function plot_bloch(::Val{T}, state::QuantumObject{OpType}; kwargs...) where {T,OpType<:Union{Ket,Bra,Operator}}
-    return error("Unsupported backend: $T. Try :Makie or another supported library.")
-end
-=======
 ) where {OpType<:Union{Ket,Bra,Operator}} = plot_bloch(makeVal(library), state; kwargs...)
 plot_bloch(::Val{T}, state::QuantumObject{OpType}; kwargs...) where {T,OpType<:Union{Ket,Bra,Operator}} =
-    throw(ArgumentError("The specified plotting library $T is not available. Try running `using $T` first."))
->>>>>>> 9c6f78fa
+    throw(ArgumentError("The specified plotting library $T is not available. Try running `using $T` first."))