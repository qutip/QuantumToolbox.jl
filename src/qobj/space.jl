export AbstractSpace, Field, Space

abstract type AbstractSpace end

# this replaces Space(1), so that we don't need to store the value `1`
struct Field <: AbstractSpace end
Base.getproperty(s::Field, key::Symbol) = getproperty(s, Val{key}())
Base.getproperty(s::Field, ::Val{:size}) = 1

# this creates a list of Field, it is used to generate `from` for Ket, and `to` for Bra)
Field_list(N::Int) = SVector{N,AbstractSpace}(ntuple(i -> Field(), Val(N)))

struct Space <: AbstractSpace
    size::Int

    function Space(size::Int)
        # (put this comment here to avoid bad JuliaFormatter syntax)
        if size > 1
            return new(size)
        elseif size == 1
            return Field()
        else
            throw(DomainError(size, "The size of Space must be positive integer (≥ 1)."))
        end
    end
end
<<<<<<< HEAD

# for `prod(::Dimensions)`
Base.:(*)(i::Int, s::AbstractSpace) = i * s.size
Base.:(*)(s1::AbstractSpace, s2::AbstractSpace) = s1.size * s2.size
Base.prod(spaces::SVector{1,AbstractSpace}) = spaces[1].size # for `Dimensions.to` has only a single Space

dims_to_list(s::SType) where {SType<:Union{Field,Space}} = SVector{1,Int}(s.size)

# TODO: introduce energy restricted space
#=
struct EnrSpace{N} <: AbstractSpace
    size::Int
    dims::SVector{N,Int}
    n_excitations::Int
    state2idx
    idx2state
end

dims_to_list(s::EnrSpace) = s.dims
=#
=======
Base.string(s::Space) = string(s.size) # this is only used when printing AbstractDimensions
>>>>>>> 1684fc7e
<|MERGE_RESOLUTION|>--- conflicted
+++ resolved
@@ -24,12 +24,6 @@
         end
     end
 end
-<<<<<<< HEAD
-
-# for `prod(::Dimensions)`
-Base.:(*)(i::Int, s::AbstractSpace) = i * s.size
-Base.:(*)(s1::AbstractSpace, s2::AbstractSpace) = s1.size * s2.size
-Base.prod(spaces::SVector{1,AbstractSpace}) = spaces[1].size # for `Dimensions.to` has only a single Space
 
 dims_to_list(s::SType) where {SType<:Union{Field,Space}} = SVector{1,Int}(s.size)
 
@@ -44,7 +38,4 @@
 end
 
 dims_to_list(s::EnrSpace) = s.dims
-=#
-=======
-Base.string(s::Space) = string(s.size) # this is only used when printing AbstractDimensions
->>>>>>> 1684fc7e
+=#