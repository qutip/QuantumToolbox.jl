--- conflicted
+++ resolved
@@ -150,11 +150,7 @@
     },
 }
     op_data = QO.data
-<<<<<<< HEAD
-    println(io, "Quantum Object:   type=", QO.type, "   dims=", _get_dims_string(QO.dimensions), "   size=", size(op_data))
-=======
-    println(io, "\nQuantum Object:   type=", QO.type, "   dims=", QO.dims, "   size=", size(op_data))
->>>>>>> 5b08c046
+    println(io, "\nQuantum Object:   type=", QO.type, "   dims=", _get_dims_string(QO.dimensions), "   size=", size(op_data))
     return show(io, MIME("text/plain"), op_data)
 end
 
