--- conflicted
+++ resolved
@@ -53,14 +53,9 @@
   1.0 + 0.0im
 
 julia> ψ
-<<<<<<< HEAD
 2-element Vector{QuantumObject{Vector{ComplexF64}, KetQuantumObject, Dimensions{1}}}:
- Quantum Object:   type=Ket   dims=[2]   size=(2,)
-=======
-2-element Vector{QuantumObject{Vector{ComplexF64}, KetQuantumObject, 1}}:
 
 Quantum Object:   type=Ket   dims=[2]   size=(2,)
->>>>>>> 5b08c046
 2-element Vector{ComplexF64}:
  -0.7071067811865475 + 0.0im
   0.7071067811865475 + 0.0im
