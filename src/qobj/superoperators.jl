#=
Functions for generating (common) quantum super-operators.
=#

export spre, spost, sprepost, liouvillian, lindblad_dissipator

# intrinsic functions for super-operators
## keep these because they take AbstractMatrix as input and ensure the output is sparse matrix
_spre(A::AbstractMatrix, Id::AbstractMatrix) = kron(Id, sparse(A))
_spre(A::AbstractSparseMatrix, Id::AbstractMatrix) = kron(Id, A)
_spost(B::AbstractMatrix, Id::AbstractMatrix) = kron(transpose(sparse(B)), Id)
_spost(B::AbstractSparseMatrix, Id::AbstractMatrix) = kron(transpose(B), Id)
_sprepost(A::AbstractMatrix, B::AbstractMatrix) = kron(transpose(sparse(B)), sparse(A))
_sprepost(A::AbstractMatrix, B::AbstractSparseMatrix) = kron(transpose(B), sparse(A))
_sprepost(A::AbstractSparseMatrix, B::AbstractMatrix) = kron(transpose(sparse(B)), A)
_sprepost(A::AbstractSparseMatrix, B::AbstractSparseMatrix) = kron(transpose(B), A)
function _sprepost(A, B) # for any other input types
    Id_cache = I(size(A, 1))
    return _spre(A, Id_cache) * _spost(B, Id_cache)
end

## if input is AbstractSciMLOperator 
## some of them are optimized to speed things up
## the rest of the SciMLOperators will just use lazy tensor (and prompt a warning)
_spre(A::MatrixOperator, Id::AbstractMatrix) = MatrixOperator(_spre(A.A, Id))
_spre(A::ScaledOperator, Id::AbstractMatrix) = ScaledOperator(A.λ, _spre(A.L, Id))
_spre(A::AddedOperator, Id::AbstractMatrix) = AddedOperator(map(op -> _spre(op, Id), A.ops))
function _spre(A::AbstractSciMLOperator, Id::AbstractMatrix)
    _lazy_tensor_warning(Id, A)
    return kron(Id, A)
end

_spost(B::MatrixOperator, Id::AbstractMatrix) = MatrixOperator(_spost(B.A, Id))
_spost(B::ScaledOperator, Id::AbstractMatrix) = ScaledOperator(B.λ, _spost(B.L, Id))
_spost(B::AddedOperator, Id::AbstractMatrix) = AddedOperator(map(op -> _spost(op, Id), B.ops))
function _spost(B::AbstractSciMLOperator, Id::AbstractMatrix)
    B_T = transpose(B)
    _lazy_tensor_warning(B_T, Id)
    return kron(B_T, Id)
end

## intrinsic liouvillian 
_liouvillian(H::MT, Id::AbstractMatrix) where {MT<:Union{AbstractMatrix,AbstractSciMLOperator}} =
<<<<<<< HEAD
    -1im * _spre(H, Id) + 1im * _spost(H', Id) # without extracting the prefactor -1im seems to be better for AbstractSciMLOperator
_liouvillian(H::MatrixOperator, Id::AbstractMatrix) = MatrixOperator(_liouvillian(H.A, Id))
=======
    -1im * (_spre(H, Id) - _spost(H', Id))
_liouvillian(H::MatrixOperator, Id::AbstractMatrix) = MatrixOperator(_liouvillian(H.A, Id))
_liouvillian(H::ScaledOperator, Id::AbstractMatrix) =
    -1im * (ScaledOperator(H.λ, _spre(H.L, Id)) - ScaledOperator(conj(H.λ), _spost(H.L', Id)))
>>>>>>> cc838200
_liouvillian(H::AddedOperator, Id::AbstractMatrix) = AddedOperator(map(op -> _liouvillian(op, Id), H.ops))

# intrinsic lindblad_dissipator
function _lindblad_dissipator(O::MT, Id::AbstractMatrix) where {MT<:Union{AbstractMatrix,AbstractSciMLOperator}}
    Od_O = O' * O
    return _sprepost(O, O') - (_spre(Od_O, Id) + _spost(Od_O, Id)) / 2
end
function _lindblad_dissipator(O::MatrixOperator, Id::AbstractMatrix)
    _O = O.A
    Od_O = _O' * _O
    return MatrixOperator(_sprepost(_O, _O') - (_spre(Od_O, Id) + _spost(Od_O, Id)) / 2)
end
function _lindblad_dissipator(O::ScaledOperator, Id::AbstractMatrix)
    λc_λ = conj(O.λ) * O.λ
    return ScaledOperator(λc_λ, _lindblad_dissipator(O.L, Id))
end

@doc raw"""
    spre(A::AbstractQuantumObject, Id_cache=I(size(A,1)))

Returns the [`SuperOperator`](@ref) form of `A` acting on the left of the density matrix operator: ``\mathcal{O} \left(\hat{A}\right) \left[ \hat{\rho} \right] = \hat{A} \hat{\rho}``.

Since the density matrix is vectorized in [`OperatorKet`](@ref) form: ``|\hat{\rho}\rangle\rangle``, this [`SuperOperator`](@ref) is always a matrix ``\hat{\mathbb{1}} \otimes \hat{A}``, namely 

```math
\mathcal{O} \left(\hat{A}\right) \left[ \hat{\rho} \right] = \hat{\mathbb{1}} \otimes \hat{A} ~ |\hat{\rho}\rangle\rangle
```
(see the section in documentation: [Superoperators and Vectorized Operators](@ref doc:Superoperators-and-Vectorized-Operators) for more details)

The optional argument `Id_cache` can be used to pass a precomputed identity matrix. This can be useful when the same function is applied multiple times with a known Hilbert space dimension.

See also [`spost`](@ref) and [`sprepost`](@ref).
"""
spre(A::AbstractQuantumObject{Operator}, Id_cache = I(size(A, 1))) =
    get_typename_wrapper(A)(_spre(A.data, Id_cache), SuperOperator(), A.dimensions)

@doc raw"""
    spost(B::AbstractQuantumObject, Id_cache=I(size(B,1)))

Returns the [`SuperOperator`](@ref) form of `B` acting on the right of the density matrix operator: ``\mathcal{O} \left(\hat{B}\right) \left[ \hat{\rho} \right] = \hat{\rho} \hat{B}``.

Since the density matrix is vectorized in [`OperatorKet`](@ref) form: ``|\hat{\rho}\rangle\rangle``, this [`SuperOperator`](@ref) is always a matrix ``\hat{B}^T \otimes \hat{\mathbb{1}}``, namely

```math
\mathcal{O} \left(\hat{B}\right) \left[ \hat{\rho} \right] = \hat{B}^T \otimes \hat{\mathbb{1}} ~ |\hat{\rho}\rangle\rangle
```
(see the section in documentation: [Superoperators and Vectorized Operators](@ref doc:Superoperators-and-Vectorized-Operators) for more details)

The optional argument `Id_cache` can be used to pass a precomputed identity matrix. This can be useful when the same function is applied multiple times with a known Hilbert space dimension.

See also [`spre`](@ref) and [`sprepost`](@ref).
"""
spost(B::AbstractQuantumObject{Operator}, Id_cache = I(size(B, 1))) =
    get_typename_wrapper(B)(_spost(B.data, Id_cache), SuperOperator(), B.dimensions)

@doc raw"""
    sprepost(A::AbstractQuantumObject, B::AbstractQuantumObject)

Returns the [`SuperOperator`](@ref) form of `A` and `B` acting on the left and right of the density matrix operator, respectively: ``\mathcal{O} \left( \hat{A}, \hat{B} \right) \left[ \hat{\rho} \right] = \hat{A} \hat{\rho} \hat{B}``.

Since the density matrix is vectorized in [`OperatorKet`](@ref) form: ``|\hat{\rho}\rangle\rangle``, this [`SuperOperator`](@ref) is always a matrix ``\hat{B}^T \otimes \hat{A}``, namely

```math
\mathcal{O} \left(\hat{A}, \hat{B}\right) \left[ \hat{\rho} \right] = \hat{B}^T \otimes \hat{A} ~ |\hat{\rho}\rangle\rangle = \textrm{spre}(\hat{A}) * \textrm{spost}(\hat{B}) ~ |\hat{\rho}\rangle\rangle
```
(see the section in documentation: [Superoperators and Vectorized Operators](@ref doc:Superoperators-and-Vectorized-Operators) for more details)

See also [`spre`](@ref) and [`spost`](@ref).
"""
function sprepost(A::AbstractQuantumObject{Operator}, B::AbstractQuantumObject{Operator})
    check_dimensions(A, B)
    return promote_op_type(A, B)(_sprepost(A.data, B.data), SuperOperator(), A.dimensions)
end

@doc raw"""
    lindblad_dissipator(O::AbstractQuantumObject, Id_cache=I(size(O,1))

Returns the Lindblad [`SuperOperator`](@ref) defined as

```math
\mathcal{D} \left( \hat{O} \right) \left[ \hat{\rho} \right] = \frac{1}{2} \left( 2 \hat{O} \hat{\rho} \hat{O}^\dagger - 
\hat{O}^\dagger \hat{O} \hat{\rho} - \hat{\rho} \hat{O}^\dagger \hat{O} \right)
```

The optional argument `Id_cache` can be used to pass a precomputed identity matrix. This can be useful when the same function is applied multiple times with a known Hilbert space dimension.

See also [`spre`](@ref), [`spost`](@ref), and [`sprepost`](@ref).
"""
lindblad_dissipator(O::AbstractQuantumObject{Operator}, Id_cache = I(size(O, 1))) =
    get_typename_wrapper(O)(_lindblad_dissipator(O.data, Id_cache), SuperOperator(), O.dimensions)

# It is already a SuperOperator
lindblad_dissipator(O::AbstractQuantumObject{SuperOperator}, Id_cache = nothing) = O

@doc raw"""
    liouvillian(H::AbstractQuantumObject, c_ops::Union{Nothing,AbstractVector,Tuple}=nothing, Id_cache=I(prod(H.dimensions)))

Construct the Liouvillian [`SuperOperator`](@ref) for a system Hamiltonian ``\hat{H}`` and a set of collapse operators ``\{\hat{C}_n\}_n``:

```math
\mathcal{L} [\cdot] = -i\left(\hat{H}[\cdot] - [\cdot]\hat{H}^\dagger\right) + \sum_n \mathcal{D}(\hat{C}_n) [\cdot]
```

where 

```math
\mathcal{D}(\hat{C}_n) [\cdot] = \hat{C}_n [\cdot] \hat{C}_n^\dagger - \frac{1}{2} \hat{C}_n^\dagger \hat{C}_n [\cdot] - \frac{1}{2} [\cdot] \hat{C}_n^\dagger \hat{C}_n
```

The optional argument `Id_cache` can be used to pass a precomputed identity matrix. This can be useful when the same function is applied multiple times with a known Hilbert space dimension.

See also [`spre`](@ref), [`spost`](@ref), and [`lindblad_dissipator`](@ref).
"""
function liouvillian(
    H::AbstractQuantumObject{OpType},
    c_ops::Union{Nothing,AbstractVector,Tuple} = nothing,
    Id_cache::Diagonal = I(prod(H.dimensions)),
) where {OpType<:Union{Operator,SuperOperator}}
    L = liouvillian(H, Id_cache)
    if !(c_ops isa Nothing)
        L += _sum_lindblad_dissipators(c_ops, Id_cache)
    end
    return L
end

liouvillian(H::Nothing, c_ops::Union{AbstractVector,Tuple}, Id_cache::Diagonal = I(prod(c_ops[1].dims))) =
    _sum_lindblad_dissipators(c_ops, Id_cache)

liouvillian(H::Nothing, c_ops::Nothing) = 0

liouvillian(H::AbstractQuantumObject{Operator}, Id_cache::Diagonal = I(prod(H.dimensions))) =
    get_typename_wrapper(H)(_liouvillian(H.data, Id_cache), SuperOperator(), H.dimensions)

liouvillian(H::AbstractQuantumObject{SuperOperator}, Id_cache::Diagonal) = H

_sum_lindblad_dissipators(c_ops, Id_cache::Diagonal) = sum(op -> lindblad_dissipator(op, Id_cache), c_ops)<|MERGE_RESOLUTION|>--- conflicted
+++ resolved
@@ -41,15 +41,12 @@
 
 ## intrinsic liouvillian 
 _liouvillian(H::MT, Id::AbstractMatrix) where {MT<:Union{AbstractMatrix,AbstractSciMLOperator}} =
-<<<<<<< HEAD
     -1im * _spre(H, Id) + 1im * _spost(H', Id) # without extracting the prefactor -1im seems to be better for AbstractSciMLOperator
 _liouvillian(H::MatrixOperator, Id::AbstractMatrix) = MatrixOperator(_liouvillian(H.A, Id))
-=======
     -1im * (_spre(H, Id) - _spost(H', Id))
 _liouvillian(H::MatrixOperator, Id::AbstractMatrix) = MatrixOperator(_liouvillian(H.A, Id))
 _liouvillian(H::ScaledOperator, Id::AbstractMatrix) =
     -1im * (ScaledOperator(H.λ, _spre(H.L, Id)) - ScaledOperator(conj(H.λ), _spost(H.L', Id)))
->>>>>>> cc838200
 _liouvillian(H::AddedOperator, Id::AbstractMatrix) = AddedOperator(map(op -> _liouvillian(op, Id), H.ops))
 
 # intrinsic lindblad_dissipator
